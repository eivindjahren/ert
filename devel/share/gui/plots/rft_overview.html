--- conflicted
+++ resolved
@@ -76,13 +76,8 @@
         // Not supported by this plot
     }
 
-<<<<<<< HEAD
-    function supportsPlotProperties(time, value, depth, histogram, pca){
-        return !time && value && depth
-=======
-    function supportsPlotProperties(time, value, depth, index, histogram){
+    function supportsPlotProperties(time, value, depth, index, histogram, pca){
         return !time && value && depth;
->>>>>>> bdd71c6c
     }
 
     function getPrintWidth(){
