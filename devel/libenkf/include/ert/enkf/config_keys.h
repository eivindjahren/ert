--- conflicted
+++ resolved
@@ -24,11 +24,7 @@
 #endif
 
 /* These keys are used as options in KEY:VALUE statements */
-<<<<<<< HEAD
-#define  FORWARD_INIT_KEY                  "FORWARD_MODEL_INIT"
-=======
 #define  FORWARD_INIT_KEY                  "FORWARD_INIT"
->>>>>>> b2b8021e
 #define  MIN_STD_KEY                       "MIN_STD"
 #define  INIT_FILES_KEY                    "INIT_FILES"
 #define  KEY_KEY                           "KEY"
