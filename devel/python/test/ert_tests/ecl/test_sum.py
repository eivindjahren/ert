#!/usr/bin/env python
#  Copyright (C) 2011  Statoil ASA, Norway. 
#   
#  The file 'sum_test.py' is part of ERT - Ensemble based Reservoir Tool. 
#   
#  ERT is free software: you can redistribute it and/or modify 
#  it under the terms of the GNU General Public License as published by 
#  the Free Software Foundation, either version 3 of the License, or 
#  (at your option) any later version. 
#   
#  ERT is distributed in the hope that it will be useful, but WITHOUT ANY 
#  WARRANTY; without even the implied warranty of MERCHANTABILITY or 
#  FITNESS FOR A PARTICULAR PURPOSE.   
#   
#  See the GNU General Public License at <http://www.gnu.org/licenses/gpl.html> 
#  for more details. 

import os
import datetime

try:
    from unittest2 import skipIf, skipUnless, skipIf
except ImportError:
    from unittest import skipIf, skipUnless, skipIf

from ert.ecl import EclSum

from ert.util import StringList, TimeVector, DoubleVector
from ert.util.test_area import TestAreaContext

from ert_tests import ExtendedTestCase


base = "ECLIPSE"
path = "Statoil/ECLIPSE/Gurbat"
case = "%s/%s" % (path, base)




def sum_get(*args):
    sum = args[0]
    key = args[1]
    vec = sum[key]


class SumTest(ExtendedTestCase):
    def setUp(self):
        self.case = self.createTestPath(case)
        self.ecl_sum = EclSum(self.case)

        self.assertIsInstance(self.ecl_sum, EclSum)


    def test_load(self):
        self.assertIsNotNone(self.ecl_sum, "Load failed")


    def test_invalid(self):
        with self.assertRaises(AssertionError):
            sum = EclSum("Does/not/exist")


    def test_interp(self):
        sum = self.ecl_sum

        self.assertAlmostEqual(sum.get_interp("WWCT:OP_3", days=750), 0.11719122)
        self.assertAlmostEqual(sum.get_interp("WWCT:OP_3", date=datetime.date(2004, 1, 1)), 0.603358387947)

        v = sum.get_interp_vector("WOPT:OP_1", days_list=[100, 200, 400, 800])
        self.assertAlmostEqualList([805817.11875, 1614955.34677419, 3289267.67857143, 6493021.6218035], v)

        v = sum.get_interp_vector("WGPT:OP_2", date_list=[datetime.date(2002, 1, 1), datetime.date(2003, 1, 1), datetime.date(2004, 1, 1)])
        self.assertAlmostEqualList(v, [8.20773632e+08, 9.68444032e+08, 1.02515213e+09])


    def test_wells(self):
        wells = self.ecl_sum.wells()
        wells.sort()
        self.assertAlmostEqualList(wells, ["OP_1", "OP_2", "OP_3", "OP_4", "OP_5", "WI_1", "WI_2", "WI_3"])

        wells = self.ecl_sum.wells(pattern="*_3")
        wells.sort()
        self.assertAlmostEqualList(wells, ["OP_3", "WI_3"])

        groups = self.ecl_sum.groups()
        groups.sort()
        self.assertAlmostEqualList(groups, ['GMWIN', 'OP', 'WI'])


    def test_last( self ):
        last = self.ecl_sum.get_last("FOPT")
        self.assertAlmostEqual(last.value, 38006336.0)
        self.assertAlmostEqual(last.days, 1826.0)
        self.assertEqual(last.date, datetime.datetime(2004, 12, 31, 0, 0, 0))

        self.assertAlmostEqual(self.ecl_sum.get_last_value("FGPT"), 6605249024.0)
        self.assertEqual( len(self.ecl_sum) , 63 )


    def test_dates( self ):
        sum = self.ecl_sum
        d = sum.dates

        self.assertEqual(d[0], datetime.datetime(2000, 1, 1, 0, 0, 0))
        self.assertEqual(d[62], datetime.datetime(2004, 12, 31, 0, 0, 0))
        self.assertEqual(len(d), 63)
        self.assertEqual(d[25], datetime.datetime(2001, 12, 1, 0, 0, 0))
        self.assertEqual(sum.iget_date(25), datetime.datetime(2001, 12, 1, 0, 0, 0))

        mpl_dates = sum.mpl_dates
        self.assertAlmostEqual(mpl_dates[25], 730820)

        days = sum.days
        self.assertAlmostEqual(days[50], 1461)

        self.assertEqual(sum.start_time, datetime.datetime(2000, 1, 1, 0, 0, 0))
        self.assertEqual(sum.end_time, datetime.datetime(2004, 12, 31, 0, 0, 0))
        self.assertTrue(sum.check_sim_time(datetime.datetime(2004, 12, 31, 0, 0, 0)))

    def test_keys(self):
        sum = self.ecl_sum
        self.assertRaises(KeyError, sum.__getitem__, "BJARNE")

        v = sum["FOPT"]
        self.assertEqual(len(v), 63)


    def test_index(self):
        sum = self.ecl_sum
        index = sum.get_key_index("TCPUDAY")
        self.assertEqual(index, 10239)


    def test_report(self):
        sum = self.ecl_sum
        self.assertEqual(sum.get_report(date=datetime.date(2000, 10, 1)), 10)
        self.assertEqual(sum.get_report(date=datetime.date(2000, 10, 3)), -1)
        self.assertEqual(sum.get_report(date=datetime.date(1980, 10, 3)), -1)
        self.assertEqual(sum.get_report(date=datetime.date(2012, 10, 3)), -1)

        self.assertEqual(sum.get_report(days=91), 3)
        self.assertEqual(sum.get_report(days=92), -1)
        self.assertAlmostEqual(sum.get_interp("FOPT", days=91), sum.get_from_report("FOPT", 3))

        self.assertEqual(sum.first_report, 1)
        self.assertEqual(sum.last_report, 62)

        self.assertEqual(sum.get_report_time(10), datetime.date(2000, 10, 1))
        self.assertAlmostEqualScaled(sum.get_from_report("FOPT", 10), 6.67447e+06)


    @skipIf(ExtendedTestCase.slowTestShouldNotRun(), "Slow test skipped")
    def test_fwrite(self):
        # todo: What is tested here?
        # work_area = TestArea("python/sum-test/fwrite", True)
        with TestAreaContext("python/sum-test/fwrite") as work_area:
            self.ecl_sum.fwrite(ecl_case="CASE")
            self.assertTrue(True)


    def test_block(self):
        sum = self.ecl_sum
        index_ijk = sum.get_key_index("BPR:15,28,1")
        index_num = sum.get_key_index("BPR:1095")
        self.assertEqual(index_ijk, index_num)


    def test_restart(self):
        hist = EclSum(self.createTestPath("Statoil/ECLIPSE/sum-restart/history/T07-4A-W2011-18-P1"))
        base = EclSum(self.createTestPath("Statoil/ECLIPSE/sum-restart/prediction/BASECASE"))
        pred = EclSum(self.createTestPath("Statoil/ECLIPSE/sum-restart/prediction/BASECASE"), include_restart=False)

        self.assertIsNotNone(hist)
        self.assertIsNotNone(base)
        self.assertIsNotNone(pred)


    def test_case1(self ):
        self.assertTrue(self.ecl_sum.path == self.createTestPath(path))
        self.assertTrue(self.ecl_sum.base == base)
        self.assertTrue(self.ecl_sum.case == self.createTestPath(case))
        self.assertTrue(self.ecl_sum.abs_path == self.createTestPath(path))


    def test_case2( self ):
        cwd = os.getcwd()
        os.chdir(self.createTestPath(path))
        sum = EclSum(base)
        self.assertIsNone(sum.path)
        self.assertTrue(sum.base == base)
        self.assertTrue(sum.case == base)
        self.assertTrue(sum.abs_path == self.createTestPath(path))
        os.chdir(cwd)


    def test_var_properties( self ):
        sum = self.ecl_sum
        self.assertRaises(KeyError, sum.smspec_node, "BJARNE")

        node = sum.smspec_node("FOPT")
        self.assertTrue(node.is_total)
        self.assertFalse(node.is_historical)

        node = sum.smspec_node("FOPR")
        self.assertFalse(node.is_total)
        self.assertFalse(node.is_historical)
        self.assertTrue(node.keyword == "FOPR")

        node = sum.smspec_node("FOPRH")
        self.assertFalse(node.is_total)
        self.assertTrue(node.is_historical)
        self.assertTrue(node.is_rate)
        self.assertTrue(node.keyword == "FOPRH")

        node = sum.smspec_node("WOPR:OP_1")
        self.assertFalse(node.is_total)
        self.assertTrue(node.is_rate)
        self.assertTrue(node.keyword == "WOPR")

        node = sum.smspec_node("WOPT:OP_1")
        self.assertTrue(node.is_total)
        self.assertFalse(node.is_rate)
        self.assertTrue(node.unit == "SM3")
        self.assertTrue(node.wgname == "OP_1")
        self.assertTrue(node.keyword == "WOPT")

        self.assertTrue(sum.unit("FOPR") == "SM3/DAY")

        node = sum.smspec_node("FOPTH")
        self.assertTrue(node.is_total)
        self.assertFalse(node.is_rate)
        self.assertIsNone(node.wgname)

        node = sum.smspec_node("FOPTH")
        self.assertIsNone(node.num)

        node = sum.smspec_node("BPR:1095")
        self.assertEquals(node.num, 1095)

    def test_stringlist_gc(self):
        sum = EclSum(self.case)
        wells = sum.wells()
        well1 = wells[0]
        del wells
        self.assertTrue(well1 == "OP_1")


    def test_stringlist_reference(self):
        sum = EclSum(self.case)
        wells = sum.wells()
        self.assertAlmostEqualList(wells, ['OP_1', 'OP_2', 'OP_3', 'OP_4', 'OP_5', 'WI_1', 'WI_2', 'WI_3'])
        self.assertIsInstance(wells, StringList)


    def test_stringlist_setitem(self):
        sum = EclSum(self.case)
        wells = sum.wells()
        wells[0] = "Bjarne"
        well0 = wells[0]
        self.assertTrue(well0 == "Bjarne")
        self.assertTrue(wells[0] == "Bjarne")
        wells[0] = "XXX"
        self.assertTrue(well0 == "Bjarne")
        self.assertTrue(wells[0] == "XXX")


    def test_segment(self):
        sum = EclSum(self.createTestPath("Statoil/ECLIPSE/Oseberg/F8MLT/F8MLT-F4"))
        segment_vars = sum.keys("SOFR:F-8:*")
        self.assertIn("SOFR:F-8:1", segment_vars)
        for var in segment_vars:
            tmp = var.split(":")
            nr = int(tmp[2])
            self.assertTrue(nr >= 0)

    def test_return_types(self):
        self.assertIsInstance(self.ecl_sum.alloc_time_vector(True), TimeVector)
        key_index = self.ecl_sum.get_general_var_index("FOPT")
        self.assertIsInstance(self.ecl_sum.alloc_data_vector(key_index, True), DoubleVector)

        
    # Loading this dataset is a test of loading a case where one report step is missing.
    def test_Heidrun(self):
        sum = EclSum( self.createTestPath("Statoil/ECLIPSE/Heidrun/Summary/FF12_2013B3_CLEAN_RS"))
        self.assertEqual( 452 , len(sum))
<<<<<<< HEAD
        self.assertAlmostEqual( 1.85331440e+8 , sum.get_last_value("FOPT"), places=5)
=======
        self.assertAlmostEqualScaled( 1.8533144e+8 , sum.get_last_value("FOPT"))
>>>>>>> 9b273e33
<|MERGE_RESOLUTION|>--- conflicted
+++ resolved
@@ -284,8 +284,4 @@
     def test_Heidrun(self):
         sum = EclSum( self.createTestPath("Statoil/ECLIPSE/Heidrun/Summary/FF12_2013B3_CLEAN_RS"))
         self.assertEqual( 452 , len(sum))
-<<<<<<< HEAD
-        self.assertAlmostEqual( 1.85331440e+8 , sum.get_last_value("FOPT"), places=5)
-=======
-        self.assertAlmostEqualScaled( 1.8533144e+8 , sum.get_last_value("FOPT"))
->>>>>>> 9b273e33
+        self.assertAlmostEqualScaled( 1.8533144e+8 , sum.get_last_value("FOPT"))