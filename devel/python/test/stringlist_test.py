--- conflicted
+++ resolved
@@ -100,36 +100,8 @@
         self.assertRaises( IndexError , last_empty)
 
 
-<<<<<<< HEAD
-    def test_gc(self):
-        sum = ecl.EclSum( case )
-        wells = sum.wells()
-        well1 = wells[0]
-        del wells
-        self.assertTrue( well1 == "OP_1" )
-
-
-    def test_reference(self):
-        sum = ecl.EclSum( case )
-        wells = sum.wells()
-        self.assertTrue( approx_equalv( wells , ['OP_1','OP_2','OP_3','OP_4','OP_5','WI_1','WI_2','WI_3']))
-        self.assertTrue( isinstance( wells , StringList ))
 
         
-    def test_setitem(self):
-        sum = ecl.EclSum( case )
-        wells = sum.wells()
-        wells[0] = "Bjarne"
-        well0 = wells[0]
-        self.assertTrue( well0 == "Bjarne" )
-        self.assertTrue( wells[0] == "Bjarne" )
-        wells[0] = "XXX"
-        self.assertTrue( well0 == "Bjarne" )
-        self.assertTrue( wells[0] == "XXX" )
-=======
-
-        
->>>>>>> 5fcd96be
 
 
 def fast_suite():
@@ -137,8 +109,6 @@
     suite.addTest( StringListTest( 'test_create' ))
     suite.addTest( StringListTest( 'test_pop' ))
     suite.addTest( StringListTest( 'test_last' ))
-    suite.addTest( StringListTest( 'test_gc' ))
-    suite.addTest( StringListTest( 'test_setitem' ))
     return suite
 
                    
