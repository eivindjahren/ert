#  Copyright (C) 2014  Statoil ASA, Norway.
#
#  The file 'export_panel.py' is part of ERT - Ensemble based Reservoir Tool.
#
#  ERT is free software: you can redistribute it and/or modify
#  it under the terms of the GNU General Public License as published by
#  the Free Software Foundation, either version 3 of the License, or
#  (at your option) any later version.
#
#  ERT is distributed in the hope that it will be useful, but WITHOUT ANY
#  WARRANTY; without even the implied warranty of MERCHANTABILITY or
#  FITNESS FOR A PARTICULAR PURPOSE.
#
#  See the GNU General Public License at <http://www.gnu.org/licenses/gpl.html>
#  for more details.
import os
from PyQt4.QtCore import QDir, pyqtSignal

from PyQt4.QtGui import  QFormLayout, QWidget, QLineEdit, QToolButton, QHBoxLayout, QFileDialog, QComboBox, QMessageBox
from ert.enkf import EnkfFieldFileFormatEnum, EnkfStateType, EnkfVarType
from ert_gui.ide.keywords.definitions import RangeStringArgument
from ert_gui.models.connectors import EnsembleSizeModel
from ert_gui.models.connectors.export import ExportKeywordModel, ExportModel
from ert_gui.models.connectors.init import CaseSelectorModel
from ert_gui.tools.export import ExportRealizationsModel
from ert_gui.tools.manage_cases.all_cases_model import AllCasesModel
from ert_gui.widgets.string_box import StringBox


class ExportPanel(QWidget):

    updateExportButton = pyqtSignal(str, bool)

    def __init__(self):
        QWidget.__init__(self)

        self.setMinimumWidth(500)
        self.setMinimumHeight(200)
        self.__dynamic = False

        self.setWindowTitle("Export data")
        self.activateWindow()

        layout = QFormLayout()
        current_case = CaseSelectorModel().getCurrentChoice()

        self.__case_model = AllCasesModel()
        self.__case_combo = QComboBox()
        self.__case_combo.setSizeAdjustPolicy(QComboBox.AdjustToMinimumContentsLength)
        self.__case_combo.setMinimumContentsLength(20)
        self.__case_combo.setModel(self.__case_model)
        self.__case_combo.setCurrentIndex(self.__case_model.indexOf(current_case))
        layout.addRow("Select case:",self.__case_combo)

        self.__export_keyword_model = ExportKeywordModel()

        self.__kw_model = self.__export_keyword_model.getKeyWords()
        self.__keywords = QComboBox()
        self.__keywords.addItems(self.__kw_model)
        layout.addRow("Select keyword:",self.__keywords)

        self.__active_realizations_model = ExportRealizationsModel(EnsembleSizeModel().getValue())
        self.__active_realizations_field = StringBox(self.__active_realizations_model, "Active realizations", "config/simulation/active_realizations")
        self.__active_realizations_field.setValidator(RangeStringArgument())
        self.__active_realizations_field.validationChanged.connect(self.validateExportDialog)
        layout.addRow(self.__active_realizations_field.getLabel(), self.__active_realizations_field)

        file_name_button= QToolButton()
        file_name_button.setText("Browse")
        file_name_button.clicked.connect(self.selectFileDirectory)

        self.__defaultPath = QDir.currentPath()+"/export"
        self.__file_name = QLineEdit()
        self.__file_name.setEnabled(False)
        self.__file_name.setText(self.__defaultPath)
        self.__file_name.textChanged.connect(self.validateExportDialog)
        self.__file_name.setMinimumWidth(250)

        file_name_layout = QHBoxLayout()
        file_name_layout.addWidget(self.__file_name)
        file_name_layout.addWidget(file_name_button)
        layout.addRow("Select directory to save files to:", file_name_layout)

        self.__gen_kw_file_types = ["Parameter list", "Template based"]
        self.__field_kw_file_types = ["Eclipse GRDECL", "RMS roff"]
        self.__gen_data_file_types = ["Gen data"]

        self.__file_type_model = self.__field_kw_file_types
        self.__file_type_combo = QComboBox()
        self.__file_type_combo.setSizeAdjustPolicy(QComboBox.AdjustToContents)
        self.__file_type_combo.addItems(self.__file_type_model)
        layout.addRow("Select file format:",self.__file_type_combo)

        self.__report_step = QLineEdit()
        layout.addRow("Report step:", self.__report_step)

        self.__plot_f_a_model = ["Forcast","Analyzed"]
        self.__plot_f_a = QComboBox()
        self.__plot_f_a.addItems(self.__plot_f_a_model)
        layout.addRow("Plot Forecast/Analyzed:", self.__plot_f_a)

        self.__gen_data_report_step_model=[]
        self.__gen_data_report_step = QComboBox()
        layout.addRow("Report step:", self.__gen_data_report_step)

        self.setLayout(layout)
        self.__keywords.currentIndexChanged.connect(self.keywordSelected)
        self.keywordSelected()

    def selectFileDirectory(self):
        directory = QFileDialog().getExistingDirectory(self, "Directory", self.__file_name.text(), QFileDialog.ShowDirsOnly)
        if str(directory).__len__() > 0:
            self.__file_name.setText(str(directory))

    def updateFileExportType(self):
        keyword = self.__kw_model[self.__keywords.currentIndex()]
        self.__file_type_combo.clear()
        if self.__export_keyword_model.isGenKw(keyword):
            self.__file_type_model = self.__gen_kw_file_types
        elif self.__export_keyword_model.isGenDataKw(keyword):
            self.__file_type_model = self.__gen_data_file_types
        else:
            self.__file_type_model = self.__field_kw_file_types

        self.__file_type_combo.addItems(self.__file_type_model)

    def export(self):
        keyword = self.__kw_model[self.__keywords.currentIndex()]
        report_step = self.getReportStep(keyword)

        all_cases = self.__case_model.getAllItems()
        selected_case  = all_cases[self.__case_combo.currentIndex()]

        file_name = self.createExportFileNameMask(keyword, selected_case, report_step)

        iactive = self.__active_realizations_model.getActiveRealizationsMask()

        file_type_key = self.__file_type_model[self.__file_type_combo.currentIndex()]


        state = self.findState(keyword)

        if self.__export_keyword_model.isFieldKw(keyword):
            self.exportField(keyword, file_name, iactive, file_type_key, report_step, state, selected_case)
        elif self.__export_keyword_model.isGenKw(keyword):
            self.exportGenKw(keyword, file_name, iactive, file_type_key, report_step, state, selected_case)
        elif self.__export_keyword_model.isGenDataKw(keyword):
            self.exportGenData(keyword, file_name, iactive, file_type_key, report_step, state, selected_case)

    def getReportStep(self, key):
        report_step = 0
        if self.__dynamic:
            report_step = self.__report_step.text()

        if self.__export_keyword_model.isGenDataKw(key):
            report_step = self.__gen_data_report_step_model[self.__gen_data_report_step.currentIndex()]

        return report_step


    def findState(self, key):
        if not self.__export_keyword_model.isGenDataKw(key):
            return EnkfStateType.FORECAST

        type = self.__export_keyword_model.getVarType(key)

        if type == EnkfVarType.PARAMETER:
            return EnkfStateType.ANALYZED

        selected_plot_f_a = self.__plot_f_a_model[self.__plot_f_a.currentIndex()]

        if selected_plot_f_a == "Forcast":
            return EnkfStateType.FORECAST

        if selected_plot_f_a == "Analyzed":
            return EnkfStateType.ANALYZED

        return EnkfStateType.FORECAST


    def exportGenData(self, keyword, file_name, iactive, file_type_key, report_step, state, selected_case):
        ExportModel().exportGenData(keyword, file_name, iactive, file_type_key, report_step, state, selected_case)

    def exportGenKw(self, keyword, file_name, iactive, file_type_key, report_step, state, selected_case):
        ExportModel().exportGenKw(keyword, file_name, iactive, file_type_key, report_step, state, selected_case)


    def exportField(self, keyword, file_name, iactive, file_type_key, report_step, state, selected_case):
        if file_type_key == "Eclipse GRDECL":
            file_type = EnkfFieldFileFormatEnum.ECL_GRDECL_FILE
        else:
            file_type = EnkfFieldFileFormatEnum.RMS_ROFF_FILE

        result = ExportModel().exportField(keyword, file_name, iactive, file_type, report_step, state, selected_case)
        if not result:
            QMessageBox.warning(self, "Warning",'''Something did not work!''',QMessageBox.Ok);

    def createExportFileNameMask(self, keyword, current_case, report_step):
        path = self.__file_name.text()
        impl_type = None

        if self.__export_keyword_model.isFieldKw(keyword):
            impl_type = ExportKeywordModel().getImplementationType(keyword)
        elif self.__export_keyword_model.isGenDataKw(keyword):
            impl_type = "Gen_Data"
        elif self.__export_keyword_model.isGenKw(keyword):
            impl_type = "Gen_Kw"

        path = str(path) + "/" + str(current_case) + "/" + str(impl_type) + "/" + str(keyword)

        if self.__export_keyword_model.isGenDataKw(keyword):
            path = path + "_" + report_step

        if not QDir(path).exists():
            os.makedirs(path);

        return path

    def keywordSelected(self):
        self.updateFileExportType()
        key = self.__kw_model[self.__keywords.currentIndex()]
        self.__dynamic = False
        if self.__export_keyword_model.isFieldKw(key):
            self.__dynamic = self.__export_keyword_model.isDynamicField(key)

        self.__plot_f_a.setVisible(self.__export_keyword_model.isGenDataKw(key))
        self.layout().labelForField(self.__plot_f_a).setVisible(self.__export_keyword_model.isGenDataKw(key))

        self.__report_step.setVisible(self.__dynamic)
        self.layout().labelForField(self.__report_step).setVisible(self.__dynamic)

<<<<<<< HEAD
        self.__gen_data_report_step.setVisible(self.__export_keyword_model.isGenDataKw(key))
        self.layout().labelForField(self.__gen_data_report_step).setVisible(self.__export_keyword_model.isGenDataKw(key))

        if self.__export_keyword_model.isGenDataKw(key):
            data = self.__export_keyword_model.getGenDataReportSteps(key)
            self.__gen_data_report_step_model = data
            self.__gen_data_report_step.clear()
            self.__gen_data_report_step.addItems(self.__gen_data_report_step_model)
=======
    def setSelectedCase(self, selected_case):
        self.__case_combo.setCurrentIndex(self.__case_model.indexOf(selected_case))

    def validateExportDialog(self):
        validRealizations = False
        if self.__active_realizations_field.isValid():
            validRealizations = True

        validPath = False
        path = str(self.__file_name.text())
        if path.__len__()>0:
            validPath = True

        if validRealizations and validPath:
            self.updateExportButton.emit("export", True)
        else:
            self.updateExportButton.emit("export", False)
>>>>>>> 9529b1e5
<|MERGE_RESOLUTION|>--- conflicted
+++ resolved
@@ -229,7 +229,6 @@
         self.__report_step.setVisible(self.__dynamic)
         self.layout().labelForField(self.__report_step).setVisible(self.__dynamic)
 
-<<<<<<< HEAD
         self.__gen_data_report_step.setVisible(self.__export_keyword_model.isGenDataKw(key))
         self.layout().labelForField(self.__gen_data_report_step).setVisible(self.__export_keyword_model.isGenDataKw(key))
 
@@ -238,7 +237,7 @@
             self.__gen_data_report_step_model = data
             self.__gen_data_report_step.clear()
             self.__gen_data_report_step.addItems(self.__gen_data_report_step_model)
-=======
+
     def setSelectedCase(self, selected_case):
         self.__case_combo.setCurrentIndex(self.__case_model.indexOf(selected_case))
 
@@ -255,5 +254,4 @@
         if validRealizations and validPath:
             self.updateExportButton.emit("export", True)
         else:
-            self.updateExportButton.emit("export", False)
->>>>>>> 9529b1e5
+            self.updateExportButton.emit("export", False)