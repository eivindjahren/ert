import fileinput
import os
from pathlib import Path

import pytest

from ert.config import ErtConfig
from ert.enkf_main import create_run_path, ensemble_context, sample_prior


<<<<<<< HEAD
def test_with_gen_kw(snake_oil_case, storage):
    main = snake_oil_case
=======
def test_with_gen_kw(copy_case, storage):
    copy_case("snake_oil")
    ert_config = ErtConfig.from_file("snake_oil.ert")
>>>>>>> f011e13c
    experiment_id = storage.create_experiment(
        parameters=main.ensembleConfig().parameter_configuration
    )
    prior_ensemble = storage.create_ensemble(
        experiment_id, name="prior", ensemble_size=1
    )
    prior = ensemble_context(
        prior_ensemble,
        [True],
        0,
        None,
        "",
        ert_config.model_config.runpath_format_string,
        "name",
    )
    sample_prior(prior_ensemble, [0])
    create_run_path(prior, ert_config.substitution_list, ert_config)
    assert os.path.exists(
        "storage/snake_oil/runpath/realization-0/iter-0/parameters.txt"
    )
    assert len(os.listdir("storage/snake_oil/runpath")) == 1
    assert len(os.listdir("storage/snake_oil/runpath/realization-0")) == 1


@pytest.mark.usefixtures("copy_snake_oil_case")
def test_without_gen_kw(prior_ensemble):
    with fileinput.input("snake_oil.ert", inplace=True) as fin:
        for line in fin:
            if line.startswith("GEN_KW"):
                continue
            print(line, end="")
    assert "GEN_KW" not in Path("snake_oil.ert").read_text("utf-8")
    ert_config = ErtConfig.from_file("snake_oil.ert")
    prior = ensemble_context(
        prior_ensemble,
        [True],
        0,
        None,
        "",
        ert_config.model_config.runpath_format_string,
        "name",
    )
    sample_prior(prior_ensemble, [0])
    create_run_path(prior, ert_config.substitution_list, ert_config)
    assert os.path.exists("storage/snake_oil/runpath/realization-0/iter-0")
    assert not os.path.exists(
        "storage/snake_oil/runpath/realization-0/iter-0/parameters.txt"
    )
    assert len(os.listdir("storage/snake_oil/runpath")) == 1
    assert len(os.listdir("storage/snake_oil/runpath/realization-0")) == 1


<<<<<<< HEAD
def test_jobs_file_is_backed_up(snake_oil_case, storage):
    main = snake_oil_case
=======
def test_jobs_file_is_backed_up(copy_case, storage):
    copy_case("snake_oil")
    ert_config = ErtConfig.from_file("snake_oil.ert")
>>>>>>> f011e13c
    experiment_id = storage.create_experiment(
        parameters=main.ensembleConfig().parameter_configuration
    )
    prior_ensemble = storage.create_ensemble(
        experiment_id, name="prior", ensemble_size=5
    )
    prior = ensemble_context(
        prior_ensemble,
        [True],
        0,
        None,
        "",
        ert_config.model_config.runpath_format_string,
        "name",
    )
    sample_prior(prior_ensemble, [0])
    create_run_path(prior, ert_config.substitution_list, ert_config)
    assert os.path.exists("storage/snake_oil/runpath/realization-0/iter-0/jobs.json")
    create_run_path(prior, ert_config.substitution_list, ert_config)
    iter0_output_files = os.listdir("storage/snake_oil/runpath/realization-0/iter-0/")
    jobs_files = [f for f in iter0_output_files if f.startswith("jobs.json")]
    assert len(jobs_files) > 1, "No backup created for jobs.json"<|MERGE_RESOLUTION|>--- conflicted
+++ resolved
@@ -8,14 +8,10 @@
 from ert.enkf_main import create_run_path, ensemble_context, sample_prior
 
 
-<<<<<<< HEAD
+
 def test_with_gen_kw(snake_oil_case, storage):
     main = snake_oil_case
-=======
-def test_with_gen_kw(copy_case, storage):
-    copy_case("snake_oil")
-    ert_config = ErtConfig.from_file("snake_oil.ert")
->>>>>>> f011e13c
+
     experiment_id = storage.create_experiment(
         parameters=main.ensembleConfig().parameter_configuration
     )
@@ -68,14 +64,8 @@
     assert len(os.listdir("storage/snake_oil/runpath/realization-0")) == 1
 
 
-<<<<<<< HEAD
 def test_jobs_file_is_backed_up(snake_oil_case, storage):
-    main = snake_oil_case
-=======
-def test_jobs_file_is_backed_up(copy_case, storage):
-    copy_case("snake_oil")
-    ert_config = ErtConfig.from_file("snake_oil.ert")
->>>>>>> f011e13c
+
     experiment_id = storage.create_experiment(
         parameters=main.ensembleConfig().parameter_configuration
     )
